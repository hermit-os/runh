name: Format check

on:
  pull_request:
  push:
    branches:
      - main
      - staging
      - trying

jobs:
  check:
    name: Format check
    runs-on: ubuntu-latest

    steps:
<<<<<<< HEAD
      - name: Install Rust
        uses: actions-rs/toolchain@v1
        with:
          profile: minimal
          toolchain: stable
          override: true
          components: rustfmt
=======
>>>>>>> 4a9c4e5b
      - name: Checkout
        uses: actions/checkout@v3
      - name: Check Formatting
        run: cargo fmt -- --check<|MERGE_RESOLUTION|>--- conflicted
+++ resolved
@@ -14,16 +14,6 @@
     runs-on: ubuntu-latest
 
     steps:
-<<<<<<< HEAD
-      - name: Install Rust
-        uses: actions-rs/toolchain@v1
-        with:
-          profile: minimal
-          toolchain: stable
-          override: true
-          components: rustfmt
-=======
->>>>>>> 4a9c4e5b
       - name: Checkout
         uses: actions/checkout@v3
       - name: Check Formatting
