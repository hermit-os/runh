use std::fs::OpenOptions;
use std::io::{Read, Write};
use std::os::unix::prelude::{IntoRawFd, OpenOptionsExt};
use std::os::unix::process::CommandExt;
use std::path::PathBuf;
use std::{
	env,
	fs::File,
	os::unix::prelude::{FromRawFd, RawFd},
};

use crate::{console, devices, hermit, mounts};
use crate::{flags, paths, rootfs};
use crate::{namespaces, network};
use capctl::prctl;
use command_fds::CommandFdExt;
use nix::sched::{self, CloneFlags};
use nix::unistd::{Gid, Pid, Uid};
use oci_spec::runtime;
use oci_spec::runtime::Spec;

// #[derive(Clone, Copy, Debug, Default)]
// struct SocketPair {
// 	parent: RawFd,
// 	child: RawFd,
// }

// impl From<(i32, i32)> for SocketPair {
// 	fn from(tuple: (i32, i32)) -> Self {
// 		SocketPair {
// 			parent: RawFd::from(tuple.0),
// 			child: RawFd::from(tuple.1),
// 		}
// 	}
// }

#[derive(Clone, Debug)]
struct InitConfig {
	spec: Spec,
	cloneflags: CloneFlags,
	rootfs: String,
	bundle_rootfs: String,
	is_hermit_container: bool,
}

#[derive(Clone, Debug)]
struct SetupArgs {
	init_pipe: RawFd,
	config: InitConfig,
}

const STACK_SIZE: usize = 16384 * 2;

pub fn init_container() {
	// This implements the init process functionality,
	// analogous to https://github.com/opencontainers/runc/blob/master/libcontainer/nsenter/nsexec.c

	// During this process, it:
	// - unshares from the user namespaces
	// - unshares from all other requested namespaces
	// - creates a child process in a new PID namespace
	// - reports back the child-PID to the create process
	// - Waits for the exec-fifo to open during the runh start call
	let pipe_fd: i32 = env::var("RUNH_INITPIPE")
		.expect("No init pipe given!")
		.parse()
		.expect("RUNH_INITPIPE was not an integer!");

	//TODO: Ensure we are in a cloned binary (prevent CVE-2019-5736)

	//Detect hermit container
	let is_hermit_container: bool = env::var("RUNH_HERMIT_CONTAINER")
		.expect("No value for RUNH_HERMIT_CONTAINER set!")
		.parse()
		.expect("RUNH_HERMIT_CONTAINER was not a boolean value!");

	let mut init_pipe = unsafe { File::from_raw_fd(pipe_fd) };
	write!(init_pipe, "\0").expect("Unable to write to init-pipe!");

	//Read rootfs from init pipe
	let mut size_buffer = [0u8; std::mem::size_of::<usize>()];
	init_pipe
		.read_exact(&mut size_buffer)
		.expect("Could not read message size from init-pipe!");
	let message_size = usize::from_le_bytes(size_buffer);
	debug!("Rootfs-path lenght: {}", message_size);

	let mut rootfs_path_buffer = vec![0; message_size];
	init_pipe
		.read_exact(&mut rootfs_path_buffer)
		.expect("Could not read rootfs-path from init pipe!");
	let rootfs_path =
		String::from_utf8(rootfs_path_buffer).expect("Could not parse rootfs-path as string!");
	debug!("read rootfs from init_pipe: {}", rootfs_path);

	//Read bundle rootfs from init pipe
	let mut bundle_rootfs_path = rootfs_path.clone();
	if is_hermit_container {
		init_pipe
			.read_exact(&mut size_buffer)
			.expect("Could not read message size from init-pipe!");
		let message_size = usize::from_le_bytes(size_buffer);
		debug!("Bundle rootfs path lenght: {}", message_size);

		let mut bundle_rootfs_path_buffer = vec![0; message_size];
		init_pipe
			.read_exact(&mut bundle_rootfs_path_buffer)
			.expect("Could not read bundle rootfs path from init pipe!");
		bundle_rootfs_path = String::from_utf8(bundle_rootfs_path_buffer)
			.expect("Could not parse bundle rootfs path as string!");
		debug!(
			"read bundle rootfs path from init_pipe: {}",
			bundle_rootfs_path
		);
	}

	//Read spec file
	debug!("read config from spec file");
	let spec_fd: i32 = env::var("RUNH_SPEC_FILE")
		.expect("No spec file given!")
		.parse()
		.expect("RUNH_SPEC_FILE was not an integer!");
	let spec_file = unsafe { File::from_raw_fd(spec_fd) };
	let spec: Spec = serde_json::from_reader(&spec_file).expect("Unable to read spec file!");
	drop(spec_file);

	let linux_spec = spec.linux().as_ref().unwrap();

	debug!("generate clone-flags");
	let cloneflags = if let Some(namespaces) = &linux_spec.namespaces() {
		flags::generate_cloneflags(namespaces)
	} else {
		CloneFlags::empty()
	};

	debug!("set process as non-dumpable");
	prctl::set_dumpable(false).expect("Could not set process as non-dumpable!");

	// debug!("create child sync pipe");
	// let parent_child_sync = SocketPair::from(
	// 	socket::socketpair(
	// 		socket::AddressFamily::Unix,
	// 		socket::SockType::Stream,
	// 		None,
	// 		socket::SockFlag::SOCK_CLOEXEC,
	// 	)
	// 	.expect("Could not create parent-child socket pair for init pipe!"),
	// );

	// debug!("create grandchild sync pipe");
	// let parent_grandchild_sync = SocketPair::from(
	// 	socket::socketpair(
	// 		socket::AddressFamily::Unix,
	// 		socket::SockType::Stream,
	// 		None,
	// 		socket::SockFlag::SOCK_CLOEXEC,
	// 	)
	// 	.expect("Could not create parent-grandchild socket pair for init pipe!"),
	// );

	debug!("jump into init_stage");
	init_stage_parent(SetupArgs {
		init_pipe: init_pipe.into_raw_fd(),
		config: InitConfig {
			spec,
			cloneflags,
			rootfs: rootfs_path,
			bundle_rootfs: bundle_rootfs_path,
			is_hermit_container,
		},
	});
}

fn init_stage_parent(args: SetupArgs) -> isize {
	let linux_spec = args.config.spec.linux().as_ref().unwrap();

	debug!("Enter init_stage parent");
	// Setting the name is just for debugging purposes so it doesnt cause problems if it fails
	let _ = prctl::set_name("runh:PARENT");

	if let Some(namespaces) = &linux_spec.namespaces() {
		namespaces::join_namespaces(namespaces)
	}

	//TODO: Unshare user namespace if requested (needs additional clone)
	if args.config.cloneflags.contains(CloneFlags::CLONE_NEWUSER) {
		unimplemented!("User namespaces are currently not supported by runh!")
	}

	//TODO: Let parent setup uidmap/gidmap if a user namespace was joined

	nix::unistd::setresuid(Uid::from_raw(0), Uid::from_raw(0), Uid::from_raw(0))
		.expect("could not become root in user namespace!");

	// Unshare all other namespaces (except cgroup)
	debug!(
		"unshare namespaces with cloneflags {:?}",
		args.config.cloneflags
	);
	let mut flags = args.config.cloneflags;
	flags.remove(CloneFlags::CLONE_NEWCGROUP);
	nix::sched::unshare(flags).expect("could not unshare non-user namespaces!");

	// Fork again into new PID-Namespace and send PID to parent
	let stack = vec![0; STACK_SIZE].leak();
	let cb = Box::new(|| {
		init_stage_child(SetupArgs {
			init_pipe: args.init_pipe,
			config: args.config.clone(),
		})
	});
	let child_pid = sched::clone(cb, stack, CloneFlags::CLONE_PARENT, Some(libc::SIGCHLD))
		.unwrap()
		.as_raw();

	debug!("Send child PID to runh create");
	let mut init_pipe = unsafe { File::from_raw_fd(args.init_pipe) };
	let written_bytes = init_pipe
		.write(&child_pid.to_le_bytes())
		.expect("Unable to write to init-pipe!");
	debug!("Wrote {} bytes for child-PID", written_bytes);
	0 // Exit child process
}

fn init_stage_child(args: SetupArgs) -> ! {
	let linux_spec = args.config.spec.linux().as_ref().unwrap();
	debug!("Enter init_stage child");
	let _ = prctl::set_name("runh:INIT");
	debug!("Welcome to the container! This is PID {}", Pid::this());

	// Set SID, UID, GID
	let _ = nix::unistd::setsid().expect("Could not set session ID");
	nix::unistd::setuid(Uid::from_raw(0)).expect("Could not set user ID");
	nix::unistd::setgid(Gid::from_raw(0)).expect("Could not set group ID");

	// TODO: Call setgroups if !is_rootless_euid && is_setgroup (?)

	// Unshare Cgroup namespace if requested to
	if args.config.cloneflags.contains(CloneFlags::CLONE_NEWCGROUP) {
		// TODO: Synchronize with runh create for cgroup setup
		nix::sched::unshare(CloneFlags::CLONE_NEWCGROUP)
			.expect("could not unshare cgroups namespace!");
	}

	// In runc's case, this is the point where control is transferred back to the go runtime
	debug!("Read config from spec file");
	let fifo_fd: i32 = env::var("RUNH_FIFOFD")
		.expect("No fifo fd given!")
		.parse()
		.expect("RUNH_FIFOFD was not an integer!");

	//Safe log_pipe_fd, so we can close it after setup is done.
	let log_pipe_fd: Option<RawFd> = if let Ok(log_fd) = std::env::var("RUNH_LOG_PIPE") {
		Some(
			log_fd
				.parse::<i32>()
				.expect("RUNH_LOG_PIPE was not an integer!"),
		)
	} else {
		warn!("RUNH_LOG_PIPE was not set for init-process, so no log forwarding will happen! Continuing anyway...");
		None
	};

	let mut console_fd = 0;

	if args
		.config
		.spec
		.process()
		.as_ref()
		.unwrap()
		.terminal()
		.unwrap_or(false)
	{
		console_fd = env::var("RUNH_CONSOLE")
			.expect("No console fd given!")
			.parse()
			.expect("RUNH_CONSOLE was not an integer!");
	}

	unsafe {
		libc::clearenv();
	}

	// Set environment variables found in the config
	if let Some(process) = &args.config.spec.process() {
		if let Some(env) = &process.env() {
			debug!("Load environment variables from config");
			for var in env {
				let (name, value) = var
					.split_once('=')
					.unwrap_or_else(|| panic!("Could not parse environment variable: {}", var));
				if !name.is_empty() {
					std::env::set_var(name, value);
				}
			}
		}
	}

	//TODO: Create new session keyring if requested
	//TODO: Setup network and routing
	let mut setup_network = false;
	for ns in args
		.config
		.spec
		.linux()
		.as_ref()
		.unwrap()
		.namespaces()
		.as_ref()
		.unwrap()
	{
		if ns.typ() == runtime::LinuxNamespaceType::Network
			&& (ns.path().is_none() || ns.path().as_ref().unwrap().as_os_str().is_empty())
		{
			setup_network = true;
		}
	}
	let tokio_runtime = tokio::runtime::Runtime::new().expect("Could not spawn new tokio runtime!");

	if setup_network {
		tokio_runtime
			.block_on(network::set_lo_up())
			.expect("Could not setup network lo interface!");
	}

	let rootfs_path = PathBuf::from(args.config.rootfs);
	let bundle_rootfs_path = PathBuf::from(args.config.bundle_rootfs);

	//Mount root file system
	rootfs::mount_rootfs(&args.config.spec, &rootfs_path);

	//Setup mounts and devices
	let setup_dev = if let Some(mounts) = args.config.spec.mounts() {
		mounts::configure_mounts(
			mounts,
			&rootfs_path,
			&bundle_rootfs_path,
			args.config.spec.linux().as_ref().unwrap().mount_label(),
		)
	} else {
		true
	};

	if setup_dev {
		devices::create_devices(linux_spec.devices(), &rootfs_path);
		devices::setup_ptmx(&rootfs_path);
		devices::setup_dev_symlinks(&rootfs_path);
	}

	if args.config.is_hermit_container {
		devices::mount_hermit_devices(&rootfs_path);
		devices::create_tun(
			&rootfs_path,
			Uid::from_raw(args.config.spec.process().as_ref().unwrap().user().uid()),
			Gid::from_raw(args.config.spec.process().as_ref().unwrap().user().gid()),
		);
	}

	//Run pre-start hooks
	debug!("Signalling parent to run pre-start hooks");
	let mut init_pipe = unsafe { File::from_raw_fd(args.init_pipe) };
	init_pipe
		.write_all(&[crate::consts::INIT_REQ_PRESTART_HOOKS])
		.expect("Unable to write to init-pipe!");

	let mut sig_buffer = [0u8];
	init_pipe
		.read_exact(&mut sig_buffer)
		.expect("Could not read from init pipe!");
	if sig_buffer[0] != crate::consts::CREATE_ACK_PRESTART_HOOKS {
		panic!(
			"Received invalid signal from runh create! Expected {:x}, got {:x}",
			crate::consts::CREATE_ACK_PRESTART_HOOKS,
			sig_buffer[0]
		);
	}

<<<<<<< HEAD
=======
	let hermit_network_config = if args.config.is_hermit_container {
		match tokio_runtime.block_on(network::create_tap(network_namespace.clone())) {
			Ok(config) => {
				if config.did_init && network_namespace.is_some() {
					init_pipe
						.write_all(&[crate::consts::INIT_REQ_SAVE_NETWORK_SETUP])
						.expect("Unable to write to init-pipe!");

					let network_config_str = serde_json::to_string(&config)
						.expect("Could not serialize hermit network config!");

					debug!(
						"Write hermit network config {} (lenght {}) to init-pipe!",
						network_config_str,
						network_config_str.len()
					);
					init_pipe
						.write_all(&network_config_str.len().to_le_bytes())
						.expect("Could not write hermit env path size to init pipe!");

					init_pipe
						.write_all(network_config_str.as_bytes())
						.expect("Could not write hermit env path to init pipe!");
				} else {
					init_pipe
						.write_all(&[crate::consts::INIT_REQ_SKIP_NETWORK_SETUP])
						.expect("Unable to write to init-pipe!");
				}
				let mut sig_buffer = [0u8];
				init_pipe
					.read_exact(&mut sig_buffer)
					.expect("Could not read from init pipe!");
				if sig_buffer[0] != crate::consts::CREATE_ACK_NETWORK_SETUP {
					panic!(
						"Received invalid signal from runh create! Expected {:x}, got {:x}",
						crate::consts::CREATE_ACK_NETWORK_SETUP,
						sig_buffer[0]
					);
				}
				Some(config)
			}
			Err(x) => {
				warn!("Hermit network setup could not be completed: {}", x);
				init_pipe
					.write_all(&[crate::consts::INIT_REQ_SKIP_NETWORK_SETUP])
					.expect("Unable to write to init-pipe!");
				let mut sig_buffer = [0u8];
				init_pipe
					.read_exact(&mut sig_buffer)
					.expect("Could not read from init pipe!");
				if sig_buffer[0] != crate::consts::CREATE_ACK_NETWORK_SETUP {
					panic!(
						"Received invalid signal from runh create! Expected {:x}, got {:x}",
						crate::consts::CREATE_ACK_NETWORK_SETUP,
						sig_buffer[0]
					);
				}
				None
			}
		}
	} else {
		None
	};

>>>>>>> 6354194e
	nix::unistd::chdir(&rootfs_path).unwrap_or_else(|_| {
		panic!(
			"Could not change directory to rootfs path {:?}",
			rootfs_path
		)
	});

	//TODO: Run create hooks

	if args.config.cloneflags.contains(CloneFlags::CLONE_NEWNS) {
		rootfs::pivot_root(&rootfs_path);
	} else {
		nix::unistd::chroot(".").expect("Could not chroot into current directory!");
		nix::unistd::chdir("/").expect("Could not chdir to / after chroot!");
	}

	let hermit_network_config = if args.config.is_hermit_container {
		match tokio_runtime.block_on(network::create_tap()) {
			Ok(config) => Some(config),
			Err(err) => {
				warn!("Hermit network setup could not be completed: {err}");
				None
			}
		}
	} else {
		None
	};

	//TODO: re-open /dev/null in the container if any std-fd points to it

	let cwd = args.config.spec.process().as_ref().unwrap().cwd();
	if !cwd.as_os_str().is_empty() {
		mounts::create_all_dirs(&PathBuf::from(cwd));
	}

	//Setup console
	if args
		.config
		.spec
		.process()
		.as_ref()
		.unwrap()
		.terminal()
		.unwrap_or(false)
	{
		let console_socket = unsafe { File::from_raw_fd(console_fd) };

		let win_size = args
			.config
			.spec
			.process()
			.as_ref()
			.unwrap()
			.console_size()
			.as_ref()
			.map(|b| nix::pty::Winsize {
				ws_row: b.height() as u16,
				ws_col: b.width() as u16,
				ws_xpixel: 0,
				ws_ypixel: 0,
			});

		console::setup_console(console_socket, win_size.as_ref());
	}

	//Finalize rootfs
	if args.config.cloneflags.contains(CloneFlags::CLONE_NEWNS) {
		//TODO: Remount /dev as ro if requested

		if let Some(root) = args.config.spec.root() {
			if root.readonly().unwrap_or(false) {
				rootfs::set_rootfs_read_only();
			}
		}
		let _ = nix::sys::stat::umask(nix::sys::stat::Mode::from_bits(0o022).unwrap());
	}

	if let Some(hostname) = args.config.spec.hostname() {
		debug!("set hostname to {}", &hostname);
		nix::unistd::sethostname(hostname).expect("Could not set hostname!");
	}

	//TODO: Apply apparmor profile
	//TODO: Write sysctl keys
	if let Some(sysctl) = args.config.spec.linux().as_ref().unwrap().sysctl().as_ref() {
		for (key, value) in sysctl {
			let key_path = key.replace('.', "/");
			let full_path = PathBuf::from("/proc/sys").join(key_path);
			let mut sysctl_file = OpenOptions::new()
				.mode(0o644)
				.create(true)
				.write(true)
				.open(&full_path)
				.unwrap_or_else(|_| panic!("Could not create sysctl entry at {:?}", full_path));
			sysctl_file.write_all(value.as_bytes()).unwrap_or_else(|_| {
				panic!(
					"Could not write value {} to sysctl entry at {:?}",
					value, full_path
				)
			});
		}
	}

	//TODO: Manage readonly and mask paths

	// Set no_new_privileges
	if let Some(process) = &args.config.spec.process() {
		if process.no_new_privileges().unwrap_or(false) {
			debug!("set no_new_privileges");
			prctl::set_no_new_privs().expect("Could not set no_new_privs flag!");
		}
	}

	//TODO: Apply seccomp
	//TODO: Finalize Namespace
	// - Ensure all fd's are CLOEXEC
	// - Change to cwd
	// - Change user
	// - Apply capabilities

	//Verify the args[0] executable exists
	let mut tap_fd = None;

	let exec_args = if args.config.is_hermit_container {
		let app = args
			.config
			.spec
			.process()
			.as_ref()
			.unwrap()
			.args()
			.as_ref()
			.unwrap()
			.get(0)
			.expect("Container spec does not contain any args!")
			.as_str();
		let app_root = PathBuf::from(app)
			.parent()
			.expect("App path does not have a parent!")
			.to_owned();
		let kernel_path = app_root.join("rusty-loader");
		let kernel = kernel_path.as_os_str().to_str().unwrap();
		let kvm: u32 = env::var("RUNH_KVM")
			.unwrap_or_else(|_| "0".to_string())
			.parse()
			.expect("RUNH_KVM was not an unsigned integer!");
		let micro_vm: u32 = env::var("RUNH_MICRO_VM")
			.unwrap_or_else(|_| "1".to_string())
			.parse()
			.expect("RUNH_MICRO_VM was not an unsigned integer!");

		tap_fd = hermit_network_config.as_ref().map(|conf| {
			let tap_file = OpenOptions::new()
				.read(true)
				.write(true)
				.open(format!("/dev/tap{}", conf.macvtap_index))
				.expect("Could not open tap device file!");
			tap_file.into_raw_fd()
		});

		hermit::get_qemu_args(
			kernel,
			app,
			&hermit_network_config,
			args.config
				.spec
				.process()
				.as_ref()
				.unwrap()
				.args()
				.as_ref()
				.unwrap(),
			micro_vm > 0,
			kvm > 0,
			&tap_fd,
		)
	} else {
		args.config
			.spec
			.process()
			.as_ref()
			.unwrap()
			.args()
			.as_ref()
			.unwrap()
			.clone()
	};

	let exec_path_rel = PathBuf::from(
		exec_args
			.get(0)
			.expect("Container spec does not contain any args!"),
	);
	let exec_path_abs = paths::find_in_path(exec_path_rel, None)
		.expect("Could not determine location of args-executable!");

	info!("Found args-executable: {:?}", exec_path_abs);
	info!("Running command {}", exec_args.join(" "));

	//Tell runh create we are ready to execv
	init_pipe
		.write_all(&[crate::consts::INIT_READY_TO_EXECV])
		.expect("Unable to write to init-pipe!");

	info!("Runh init setup complete. Now waiting for signal to execv!");

	//Close log pipe. All log calls after this should fail due to the log file being closed.
	if let Some(log_pipe_fd) = log_pipe_fd {
		debug!("Closing log pipe...");
		nix::unistd::close(log_pipe_fd).expect("Could not close log pipe fd!");
	}

	let mut exec_fifo = OpenOptions::new()
		.custom_flags(libc::O_CLOEXEC)
		.read(false)
		.write(true)
		.open(format!("/proc/self/fd/{}", fifo_fd))
		.expect("Could not open exec fifo!");

	write!(exec_fifo, "\0").expect("Could not write to exec fifo!");
	drop(exec_fifo);

	// Close file descriptors inherited from runh create
	nix::unistd::close(fifo_fd).expect("Could not close exec fifo O_PATH fd!");
	nix::unistd::close(init_pipe.into_raw_fd()).expect("Could not close init pipe fd!");

	let mut cmd = std::process::Command::new(exec_path_abs);
	cmd.arg0(exec_args.get(0).unwrap());
	if exec_args.len() > 1 {
		cmd.args(exec_args.get(1..).unwrap());
	}
	cmd.envs(std::env::vars());

	if let Some(tap_fd) = tap_fd {
		cmd.preserved_fds(vec![tap_fd]);
	}
	let error = cmd.exec();

	//This point should not be reached on successful exec
	panic!("exec failed with error {}", error)
}<|MERGE_RESOLUTION|>--- conflicted
+++ resolved
@@ -376,73 +376,6 @@
 		);
 	}
 
-<<<<<<< HEAD
-=======
-	let hermit_network_config = if args.config.is_hermit_container {
-		match tokio_runtime.block_on(network::create_tap(network_namespace.clone())) {
-			Ok(config) => {
-				if config.did_init && network_namespace.is_some() {
-					init_pipe
-						.write_all(&[crate::consts::INIT_REQ_SAVE_NETWORK_SETUP])
-						.expect("Unable to write to init-pipe!");
-
-					let network_config_str = serde_json::to_string(&config)
-						.expect("Could not serialize hermit network config!");
-
-					debug!(
-						"Write hermit network config {} (lenght {}) to init-pipe!",
-						network_config_str,
-						network_config_str.len()
-					);
-					init_pipe
-						.write_all(&network_config_str.len().to_le_bytes())
-						.expect("Could not write hermit env path size to init pipe!");
-
-					init_pipe
-						.write_all(network_config_str.as_bytes())
-						.expect("Could not write hermit env path to init pipe!");
-				} else {
-					init_pipe
-						.write_all(&[crate::consts::INIT_REQ_SKIP_NETWORK_SETUP])
-						.expect("Unable to write to init-pipe!");
-				}
-				let mut sig_buffer = [0u8];
-				init_pipe
-					.read_exact(&mut sig_buffer)
-					.expect("Could not read from init pipe!");
-				if sig_buffer[0] != crate::consts::CREATE_ACK_NETWORK_SETUP {
-					panic!(
-						"Received invalid signal from runh create! Expected {:x}, got {:x}",
-						crate::consts::CREATE_ACK_NETWORK_SETUP,
-						sig_buffer[0]
-					);
-				}
-				Some(config)
-			}
-			Err(x) => {
-				warn!("Hermit network setup could not be completed: {}", x);
-				init_pipe
-					.write_all(&[crate::consts::INIT_REQ_SKIP_NETWORK_SETUP])
-					.expect("Unable to write to init-pipe!");
-				let mut sig_buffer = [0u8];
-				init_pipe
-					.read_exact(&mut sig_buffer)
-					.expect("Could not read from init pipe!");
-				if sig_buffer[0] != crate::consts::CREATE_ACK_NETWORK_SETUP {
-					panic!(
-						"Received invalid signal from runh create! Expected {:x}, got {:x}",
-						crate::consts::CREATE_ACK_NETWORK_SETUP,
-						sig_buffer[0]
-					);
-				}
-				None
-			}
-		}
-	} else {
-		None
-	};
-
->>>>>>> 6354194e
 	nix::unistd::chdir(&rootfs_path).unwrap_or_else(|_| {
 		panic!(
 			"Could not change directory to rootfs path {:?}",
