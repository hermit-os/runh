--- conflicted
+++ resolved
@@ -27,13 +27,8 @@
 dkregistry = { git = "https://github.com/camallo/dkregistry-rs.git" }
 chrono = "0.4.19"
 libc = "0.2.119"
-<<<<<<< HEAD
-cgroups-rs = "0.2.8"
-oci-spec = "0.5.5"
-=======
 cgroups-rs = "0.2.9"
 oci-spec = "0.5.4"
->>>>>>> 9ca02d9a
 nix = "0.23"
 command-fds = "0.2"
 capctl = "0.2"
